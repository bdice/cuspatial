--- conflicted
+++ resolved
@@ -208,8 +208,6 @@
           - cython>=3.0.0
           - scikit-build>=0.13.1
           - setuptools
-<<<<<<< HEAD
-=======
       - output_types: conda
         packages: &build_python_packages_conda
           - &cudf_conda cudf==23.12.*
@@ -219,7 +217,6 @@
           # pip recognizes the index as a global option for the requirements.txt file
           # This index is needed for cudf and rmm.
           - --extra-index-url=https://pypi.nvidia.com
->>>>>>> f9d2a041
     specific:
       - output_types: conda
         matrices:
@@ -233,8 +230,6 @@
             packages:
               - *gcc_aarch64
               - *sysroot_aarch64
-<<<<<<< HEAD
-=======
       - output_types: [requirements, pyproject]
         matrices:
           - matrix: {cuda: "12.0"}
@@ -249,7 +244,6 @@
           - {matrix: {cuda: "11.4"}, packages: *build_python_packages_cu11}
           - {matrix: {cuda: "11.2"}, packages: *build_python_packages_cu11}
           - {matrix: null, packages: [*cudf_conda, *rmm_conda] }
->>>>>>> f9d2a041
   build_python_cuproj:
     common:
       - output_types: [conda, requirements, pyproject]
@@ -270,8 +264,6 @@
             packages:
               - *gcc_aarch64
               - *sysroot_aarch64
-<<<<<<< HEAD
-=======
       - output_types: [requirements, pyproject]
         matrices:
           - matrix: {cuda: "12.0"}
@@ -284,7 +276,6 @@
           - {matrix: {cuda: "11.4"}, packages: *build_python_packages_cu11}
           - {matrix: {cuda: "11.2"}, packages: *build_python_packages_cu11}
           - {matrix: null, packages: [*rmm_conda] }
->>>>>>> f9d2a041
   build_wheels:
     common:
       - output_types: [requirements, pyproject]
@@ -353,14 +344,10 @@
           - pydeck
           - shapely
           - scikit-image
-<<<<<<< HEAD
-      - output_types: [requirements, pyproject]
-        packages:
+      - output_types: conda
+        packages:
+          - &cuml_conda cuml==23.12.*
           - pyproj
-=======
-      - output_types: conda
-        packages:
-          - &cuml_conda cuml==23.12.*
     specific:
       - output_types: [requirements, pyproject]
         matrices:
@@ -374,7 +361,6 @@
           - {matrix: {cuda: "11.5"}, packages: *notebooks_packages_cu11}
           - {matrix: {cuda: "11.4"}, packages: *notebooks_packages_cu11}
           - {matrix: {cuda: "11.2"}, packages: *notebooks_packages_cu11}
->>>>>>> f9d2a041
   py_version:
     specific:
       - output_types: conda
@@ -395,53 +381,18 @@
       - output_types: [conda, requirements, pyproject]
         packages:
           - geopandas>=0.11.0
-  test_python_cuspatial:
-    common:
-      - output_types: [conda, requirements, pyproject]
-        packages:
-          - pytest
-          - pytest-cov
-          - pytest-xdist
-  test_python_cuproj:
-    common:
-      - output_types: [conda, requirements, pyproject]
-        packages:
-          - pytest
-          - pytest-cov
-          - pytest-xdist
-          - geopandas>=0.11.0
-      - output_types: [requirements, pyproject]
-        packages:
-          - pyproj
-
-  depends_on_rmm:
-    common:
-      - output_types: conda
-        packages:
-          - &rmm_conda rmm==23.10.*
+      - output_types: conda
+        packages:
+          - *cudf_conda
+          - *rmm_conda
       - output_types: requirements
         packages:
           # pip recognizes the index as a global option for the requirements.txt file
+          # This index is needed for cudf and rmm.
           - --extra-index-url=https://pypi.nvidia.com
     specific:
       - output_types: [requirements, pyproject]
         matrices:
-<<<<<<< HEAD
-          - matrix: {cuda: "12.2"}
-            packages: &rmm_packages_pip_cu12
-              - rmm-cu12==23.10.*
-          - {matrix: {cuda: "12.1"}, packages: *rmm_packages_pip_cu12}
-          - {matrix: {cuda: "12.0"}, packages: *rmm_packages_pip_cu12}
-          - matrix: {cuda: "11.8"}
-            packages: &rmm_packages_pip_cu11
-              - rmm-cu11==23.10.*
-          - {matrix: {cuda: "11.5"}, packages: *rmm_packages_pip_cu11}
-          - {matrix: {cuda: "11.4"}, packages: *rmm_packages_pip_cu11}
-          - {matrix: {cuda: "11.2"}, packages: *rmm_packages_pip_cu11}
-          - {matrix: null, packages: [*rmm_conda]}
-
-  depends_on_cudf:
-=======
           - matrix: {cuda: "12.0"}
             packages:
               - cudf-cu12==23.12.*
@@ -455,34 +406,23 @@
           - {matrix: {cuda: "11.2"}, packages: *run_python_cuspatial_packages_cu11}
           - {matrix: null, packages: [*cudf_conda, *rmm_conda]}
   run_python_cuproj:
->>>>>>> f9d2a041
-    common:
-      - output_types: conda
-        packages:
-          - &cudf_conda cudf==23.10.*
+    common:
+      - output_types: conda
+        packages:
+          - *rmm_conda
+          - cupy>=12.0.0
       - output_types: requirements
         packages:
           # pip recognizes the index as a global option for the requirements.txt file
-          - --extra-index-url=https://pypi.nvidia.com
-    specific:
-      - output_types: [requirements, pyproject]
-        matrices:
-<<<<<<< HEAD
-          - matrix: {cuda: "12.2"}
-            packages: &cudf_packages_pip_cu12
-              - cudf-cu12==23.10.*
-          - {matrix: {cuda: "12.1"}, packages: *cudf_packages_pip_cu12}
-          - {matrix: {cuda: "12.0"}, packages: *cudf_packages_pip_cu12}
-          - matrix: {cuda: "11.8"}
-            packages: &cudf_packages_pip_cu11
-              - cudf-cu11==23.10.*
-          - {matrix: {cuda: "11.5"}, packages: *cudf_packages_pip_cu11}
-          - {matrix: {cuda: "11.4"}, packages: *cudf_packages_pip_cu11}
-          - {matrix: {cuda: "11.2"}, packages: *cudf_packages_pip_cu11}
-          - {matrix: null, packages: [*cudf_conda]}
-
-  depends_on_cuml:
-=======
+          # This index is needed for rmm
+          - --extra-index-url=https://pypi.ngc.nvidia.com
+          - &cupy_pip cupy-cuda11x>=12.0.0
+      - output_types: pyproject
+        packages:
+          - *cupy_pip
+    specific:
+      - output_types: [requirements, pyproject]
+        matrices:
           - matrix: {cuda: "12.0"}
             packages:
               - rmm-cu12==23.12.*
@@ -494,11 +434,29 @@
           - {matrix: {cuda: "11.2"}, packages: *run_python_cuproj_packages_cu11}
           - {matrix: null, packages: [*rmm_conda]}
   test_python_cuspatial:
->>>>>>> f9d2a041
-    common:
-      - output_types: conda
-        packages:
-          - &cuml_conda cuml==23.10.*
+    common:
+      - output_types: [conda, requirements, pyproject]
+        packages:
+          - pytest
+          - pytest-cov
+          - pytest-xdist
+  test_python_cuproj:
+    common:
+      - output_types: [conda, requirements, pyproject]
+        packages:
+          - pytest
+          - pytest-cov
+          - pytest-xdist
+          - geopandas>=0.11.0
+      - output_types: [requirements, pyproject]
+        packages:
+          - pyproj
+
+  depends_on_rmm:
+    common:
+      - output_types: conda
+        packages:
+          - *rmm_conda
       - output_types: requirements
         packages:
           # pip recognizes the index as a global option for the requirements.txt file
@@ -507,13 +465,63 @@
       - output_types: [requirements, pyproject]
         matrices:
           - matrix: {cuda: "12.2"}
+            packages: &rmm_packages_pip_cu12
+              - rmm-cu12==23.12.*
+          - {matrix: {cuda: "12.1"}, packages: *rmm_packages_pip_cu12}
+          - {matrix: {cuda: "12.0"}, packages: *rmm_packages_pip_cu12}
+          - matrix: {cuda: "11.8"}
+            packages: &rmm_packages_pip_cu11
+              - rmm-cu11==23.12.*
+          - {matrix: {cuda: "11.5"}, packages: *rmm_packages_pip_cu11}
+          - {matrix: {cuda: "11.4"}, packages: *rmm_packages_pip_cu11}
+          - {matrix: {cuda: "11.2"}, packages: *rmm_packages_pip_cu11}
+          - {matrix: null, packages: [*rmm_conda]}
+
+  depends_on_cudf:
+    common:
+      - output_types: conda
+        packages:
+          - *cudf_conda
+      - output_types: requirements
+        packages:
+          # pip recognizes the index as a global option for the requirements.txt file
+          - --extra-index-url=https://pypi.nvidia.com
+    specific:
+      - output_types: [requirements, pyproject]
+        matrices:
+          - matrix: {cuda: "12.2"}
+            packages: &cudf_packages_pip_cu12
+              - cudf-cu12==23.12.*
+          - {matrix: {cuda: "12.1"}, packages: *cudf_packages_pip_cu12}
+          - {matrix: {cuda: "12.0"}, packages: *cudf_packages_pip_cu12}
+          - matrix: {cuda: "11.8"}
+            packages: &cudf_packages_pip_cu11
+              - cudf-cu11==23.12.*
+          - {matrix: {cuda: "11.5"}, packages: *cudf_packages_pip_cu11}
+          - {matrix: {cuda: "11.4"}, packages: *cudf_packages_pip_cu11}
+          - {matrix: {cuda: "11.2"}, packages: *cudf_packages_pip_cu11}
+          - {matrix: null, packages: [*cudf_conda]}
+
+  depends_on_cuml:
+    common:
+      - output_types: conda
+        packages:
+          - *cuml_conda
+      - output_types: requirements
+        packages:
+          # pip recognizes the index as a global option for the requirements.txt file
+          - --extra-index-url=https://pypi.nvidia.com
+    specific:
+      - output_types: [requirements, pyproject]
+        matrices:
+          - matrix: {cuda: "12.2"}
             packages: &cuml_packages_pip_cu12
-              - cuml-cu12==23.10.*
+              - cuml-cu12==23.12.*
           - {matrix: {cuda: "12.1"}, packages: *cuml_packages_pip_cu12}
           - {matrix: {cuda: "12.0"}, packages: *cuml_packages_pip_cu12}
           - matrix: {cuda: "11.8"}
             packages: &cuml_packages_pip_cu11
-              - cuml-cu11==23.10.*
+              - cuml-cu11==23.12.*
           - {matrix: {cuda: "11.5"}, packages: *cuml_packages_pip_cu11}
           - {matrix: {cuda: "11.4"}, packages: *cuml_packages_pip_cu11}
           - {matrix: {cuda: "11.2"}, packages: *cuml_packages_pip_cu11}

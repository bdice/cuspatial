--- conflicted
+++ resolved
@@ -14,104 +14,6 @@
  * limitations under the License.
  */
 
-<<<<<<< HEAD
-#include <cuda_runtime.h>
-#include <cudf/types.h>
-#include <math.h>
-#include <rmm/thrust_rmm_allocator.h>
-#include <stdio.h>
-#include <string.h>
-#include <thrust/device_vector.h>
-#include <algorithm>
-#include <cudf/legacy/column.hpp>
-#include <cudf/utilities/error.hpp>
-#include <cuspatial/error.hpp>
-#include <cuspatial/shapefile_readers.hpp>
-#include <utility/utility.hpp>
-
-namespace cuspatial {
-namespace detail {
-/*
-* Read a polygon shapefile and fill in a polygons structure
-* ToDo: read associated relational data into a CUDF Table
-*
-* filename: ESRI shapefile name (wtih .shp extension
-* pm: structure polygons (fixed to double type) to hold polygon data
-
-* Note: only the first layer is read - shapefiles have only one layer in GDALDataset model
-*/
-void polygon_from_shapefile(const char* filename, polygons<double>& pm);
-}  // namespace detail
-
-/*
- * read polygon data from file in ESRI Shapefile format; data type of vertices is fixed to double
- * (GDF_FLOAT64) see shp_readers.hpp
- */
-
-void read_polygon_shapefile(const char* filename,
-                            gdf_column* ply_fpos,
-                            gdf_column* ply_rpos,
-                            gdf_column* ply_x,
-                            gdf_column* ply_y)
-{
-  memset(ply_fpos, 0, sizeof(gdf_column));
-  memset(ply_rpos, 0, sizeof(gdf_column));
-  memset(ply_x, 0, sizeof(gdf_column));
-  memset(ply_y, 0, sizeof(gdf_column));
-
-  polygons<double> pm{};
-  detail::polygon_from_shapefile(filename, pm);
-  if (pm.num_feature <= 0) return;
-
-  cudaStream_t stream{0};
-  auto exec_policy = rmm::exec_policy(stream);
-
-  int32_t* temp{nullptr};
-  RMM_TRY(RMM_ALLOC(&temp, pm.num_feature * sizeof(int32_t), stream));
-  CUDA_TRY(cudaMemcpyAsync(
-    temp, pm.feature_length, pm.num_feature * sizeof(int32_t), cudaMemcpyHostToDevice, stream));
-  // prefix-sum: len to pos
-  thrust::inclusive_scan(exec_policy->on(stream), temp, temp + pm.num_feature, temp);
-  gdf_column_view_augmented(ply_fpos,
-                            temp,
-                            nullptr,
-                            pm.num_feature,
-                            GDF_INT32,
-                            0,
-                            gdf_dtype_extra_info{TIME_UNIT_NONE},
-                            "f_pos");
-
-  RMM_TRY(RMM_ALLOC(&temp, pm.num_ring * sizeof(int32_t), stream));
-  CUDA_TRY(cudaMemcpyAsync(
-    temp, pm.ring_length, pm.num_ring * sizeof(int32_t), cudaMemcpyHostToDevice, stream));
-  thrust::inclusive_scan(exec_policy->on(stream), temp, temp + pm.num_ring, temp);
-  gdf_column_view_augmented(ply_rpos,
-                            temp,
-                            nullptr,
-                            pm.num_ring,
-                            GDF_INT32,
-                            0,
-                            gdf_dtype_extra_info{TIME_UNIT_NONE},
-                            "r_pos");
-
-  RMM_TRY(RMM_ALLOC(&temp, pm.num_vertex * sizeof(double), stream));
-  CUDA_TRY(
-    cudaMemcpyAsync(temp, pm.x, pm.num_vertex * sizeof(double), cudaMemcpyHostToDevice, stream));
-  gdf_column_view_augmented(
-    ply_x, temp, nullptr, pm.num_vertex, GDF_FLOAT64, 0, gdf_dtype_extra_info{TIME_UNIT_NONE}, "x");
-
-  RMM_TRY(RMM_ALLOC(&temp, pm.num_vertex * sizeof(double), stream));
-  CUDA_TRY(
-    cudaMemcpyAsync(temp, pm.y, pm.num_vertex * sizeof(double), cudaMemcpyHostToDevice, stream));
-  gdf_column_view_augmented(
-    ply_y, temp, nullptr, pm.num_vertex, GDF_FLOAT64, 0, gdf_dtype_extra_info{TIME_UNIT_NONE}, "y");
-
-  delete[] pm.feature_length;
-  delete[] pm.ring_length;
-  delete[] pm.x;
-  delete[] pm.y;
-  delete[] pm.group_length;
-=======
 #include <cuspatial/error.hpp>
 
 #include <cudf/column/column.hpp>
@@ -186,7 +88,6 @@
   std::string const& filename, rmm::mr::device_memory_resource* mr)
 {
   return detail::read_polygon_shapefile(filename, mr, 0);
->>>>>>> 5d336f8c
 }
 
 }  // namespace cuspatial
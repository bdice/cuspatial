--- conflicted
+++ resolved
@@ -328,17 +328,11 @@
 # - library targets -------------------------------------------------------------------------------
 
 add_library(cuspatial SHARED
-<<<<<<< HEAD
-            src/join/quadtree_poly_filtering.cu
-            src/spatial/polyline_bounding_box.cu
-            src/spatial/polygon_bounding_box.cu
-            src/indexing/point_quadtree.cu
-=======
             src/indexing/construction/point_quadtree.cu
->>>>>>> c1dd8c70
             src/interpolate/cubic_spline.cu
             src/io/shp/polygon_shapefile_reader.cpp
             src/io/shp/polygon_shapefile_reader.cu
+            src/join/quadtree_poly_filtering.cu
             src/spatial/polygon_bounding_box.cu
             src/spatial/polyline_bounding_box.cu
             src/spatial/point_in_polygon.cu

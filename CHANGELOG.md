--- conflicted
+++ resolved
@@ -10,6 +10,7 @@
 - PR #163 Fix cudf legacy Cython imports/cimports
 - PR #166 Move trajectory.hpp files to legacy
 - PR #167 Align utility.hpp with libcudf style
+- PR #171 Update trajectory.hpp to libcudf++
 - PR #173 Move hausdorff.hpp files to legacy
 - PR #172 Move coordinate_transform.hpp files to legacy
 - PR #170 Update coordinate_transform.hpp to libcudf++
@@ -18,11 +19,7 @@
 - PR #190 Port coordinate_transform.hpp cython files
 - PR #191 Move point_in_polygon.hpp files to legacy
 - PR #193 Move shapefile_readers.hpp files to legacy
-<<<<<<< HEAD
-- PR #171 Update trajectory.hpp to libcudf++
-=======
 - PR #196 Move utilities/utilities.hpp to legacy
->>>>>>> 84b3d108
 
 ## Bug Fixes
 

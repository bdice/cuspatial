# cuSpatial 0.14.0 (Date TBD)

## New Features

- PR #182 Local gpuCI build script

## Improvements

- PR #147 Update Conda/CMake configs to match other RAPIDS projects
- PR #163 Fix cudf legacy Cython imports/cimports
- PR #166 Move trajectory.hpp files to legacy
- PR #167 Align utility.hpp with libcudf style
- PR #171 Update trajectory.hpp to libcudf++
- PR #173 Move hausdorff.hpp files to legacy
- PR #172 Move coordinate_transform.hpp files to legacy
- PR #170 Update coordinate_transform.hpp to libcudf++
- PR #174 Update hausdorff.hpp to libcudf++
- PR #176 Define new reader APIs and move soa_readers.hpp to legacy
- PR #183 Add libcuspatial benchmark scaffolding
- PR #186 Move haversine.hpp files to legacy
- PR #190 Port coordinate_transform.hpp cython files
- PR #191 Move point_in_polygon.hpp files to legacy
- PR #193 Move shapefile_readers.hpp files to legacy
- PR #196 Move utilities/utilities.hpp to legacy
- PR #195 Fix PIP docs
- PR #197 Move query.hpp files to legacy
- PR #176 Define new reader APIs and move soa_readers.hpp to legacy
- PR #198 Port spatial_window queries to libcudf++
<<<<<<< HEAD
- PR #200 Update shapefile_readers.hpp to libcudf++
=======
- PR #192 Update point_in_polygon.hpp to libcudf++
>>>>>>> d4a8d97b

## Bug Fixes

- PR #141 Fix dangling exec_policy pointer and invalid num_ring argument.
- PR #169 Fix shapefile reader compilation with GCC 7.x / CUDA 10.2
- PR #178 Fix broken haversine tests introduced by upstream CUDF PRs.
- PR #175 Address RMM API changes by eliminating the use of the RMM_API
- PR #199 Fix coordinate transform tests


# cuSpatial 0.13.0 (31 Mar 2020)

## New Features

- PR #126 Create and build cuSpatial Docs 
- PR #130 Add cubic spline fit and interpolation

## Improvements

- PR #128 Use RMM's `DeviceBuffer` for Python allocations
- PR #142 Disable deprecation warnings by default
- PR #138 Update Build instructions in the README

## Bug Fixes

- PR #123 Update references to error utils after libcudf changes
- PR #136 Remove build erroring for deprecation warnings


# cuSpatial 0.12.0 (04 Feb 2020)

## New Features

## Improvements

- PR #109 Update OPS codeowners group name
- PR #113 Support libcudf++

## Bug Fixes

- PR #116 Fix API issue with shapefile reader


# cuSpatial 0.11.0 (11 Dec 2019)

## New Features

- PR #86 Add Shapefile reader for polygons
- PR #92 Python bindings for shapefile reader

## Improvements

- PR #104 Remove unused CUDA conda labels

## Bug Fixes

- PR #94 Add legacy headers as cudf migrates
- PR #98 Updates to accommodate cudf refactoring
- PR #103 Update the include paths for cuda_utils


# cuSpatial 0.10.0 (16 Oct 2019)

## New Features

- PR #7 Initial code
- PR #18 Python initial unit tests and bindings
- PR #32 Python API first pass
- PR #37 Python __init__.py package design
- PR #38 Add __init__.py empties to resolve issue with PYTHONPATH
- PR #25 Add gpuCI integration

## Improvements

- PR #31 Add Github CODEOWNERS
- PR #39 Add cython headers to install, python / cmake packaging cleanup
- PR #41 Python and Cython style cleanup, pre-commit hook
- PR #44 Update all demos with Python API
- PR #45 Improve documentation in haversine and point in polygon
- PR #50 Validate that distance and speed work with all datetimes
- PR #58 Hausdorff distance returns a DataFrame, and better docs.
- PR #61 Point-in-polygon DataFrame output
- PR #59 Improve detail of point in polygon docs
- PR #64 Use YYMMDD tag in nightly build
- PR #68 Use YYMMDD tag in nightly build of cuspatial python
- PR #97 Drop `cython` from run requirements
- PR #82 Added update-version.sh
- PR #86 Add Shapefile reader for polygons

## Bug Fixes

- PR #16 `cuspatial::subset_trajectory_id()` test improvements and bug fixes
- PR #17 Update issue / PR templates
- PR #23 Fix cudf Cython imports
- PR #24 `cuspatial::derive_trajectories()` test improvements and bug fixes
- PR #33 `cuspatial::trajectory_distance_and_speed()` test improvements and bug fixes
- PR #49 Docstring for haversine and argument ordering was backwards
- PR #66 added missing header in tests
- PR #70 Require width parameterization of bitmap to binary conversion<|MERGE_RESOLUTION|>--- conflicted
+++ resolved
@@ -15,7 +15,6 @@
 - PR #172 Move coordinate_transform.hpp files to legacy
 - PR #170 Update coordinate_transform.hpp to libcudf++
 - PR #174 Update hausdorff.hpp to libcudf++
-- PR #176 Define new reader APIs and move soa_readers.hpp to legacy
 - PR #183 Add libcuspatial benchmark scaffolding
 - PR #186 Move haversine.hpp files to legacy
 - PR #190 Port coordinate_transform.hpp cython files
@@ -26,11 +25,8 @@
 - PR #197 Move query.hpp files to legacy
 - PR #176 Define new reader APIs and move soa_readers.hpp to legacy
 - PR #198 Port spatial_window queries to libcudf++
-<<<<<<< HEAD
+- PR #192 Update point_in_polygon.hpp to libcudf++
 - PR #200 Update shapefile_readers.hpp to libcudf++
-=======
-- PR #192 Update point_in_polygon.hpp to libcudf++
->>>>>>> d4a8d97b
 
 ## Bug Fixes
 

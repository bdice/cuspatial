--- conflicted
+++ resolved
@@ -21,11 +21,8 @@
 - PR #191 Move point_in_polygon.hpp files to legacy
 - PR #193 Move shapefile_readers.hpp files to legacy
 - PR #196 Move utilities/utilities.hpp to legacy
-<<<<<<< HEAD
 - PR #171 Update trajectory.hpp to libcudf++
-=======
 - PR #195 Fix PIP docs
->>>>>>> 55311bf5
 
 ## Bug Fixes
 

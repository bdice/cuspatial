--- conflicted
+++ resolved
@@ -19,11 +19,8 @@
 - PR #190 Port coordinate_transform.hpp cython files
 - PR #191 Move point_in_polygon.hpp files to legacy
 - PR #193 Move shapefile_readers.hpp files to legacy
-<<<<<<< HEAD
+- PR #196 Move utilities/utilities.hpp to legacy
 - PR #171 Update trajectory.hpp to libcudf++
-=======
-- PR #196 Move utilities/utilities.hpp to legacy
->>>>>>> 84b3d108
 
 ## Bug Fixes
 

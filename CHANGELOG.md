# cuSpatial 0.14.0 (Date TBD)

## New Features

- PR #182 Local gpuCI build script

## Improvements

- PR #147 Update Conda/CMake configs to match other RAPIDS projects
- PR #163 Fix cudf legacy Cython imports/cimports
- PR #166 Move trajectory.hpp files to legacy
- PR #167 Align utility.hpp with libcudf style
- PR #171 Update trajectory.hpp to libcudf++
- PR #173 Move hausdorff.hpp files to legacy
- PR #172 Move coordinate_transform.hpp files to legacy
- PR #170 Update coordinate_transform.hpp to libcudf++
- PR #183 Add libcuspatial benchmark scaffolding
- PR #186 Move haversine.hpp files to legacy
<<<<<<< HEAD
- PR #174 Update hausdorff.hpp to libcudf++
=======
- PR #190 Port coordinate_transform.hpp cython files
- PR #191 Move point_in_polygon.hpp files to legacy
- PR #193 Move shapefile_readers.hpp files to legacy
- PR #196 Move utilities/utilities.hpp to legacy
- PR #195 Fix PIP docs
>>>>>>> 55311bf5

## Bug Fixes

- PR #141 Fix dangling exec_policy pointer and invalid num_ring argument.
- PR #169 Fix shapefile reader compilation with GCC 7.x / CUDA 10.2
- PR #178 Fix broken haversine tests introduced by upstream CUDF PRs.
- PR #175 Address RMM API changes by eliminating the use of the RMM_API


# cuSpatial 0.13.0 (31 Mar 2020)

## New Features

- PR #126 Create and build cuSpatial Docs 
- PR #130 Add cubic spline fit and interpolation

## Improvements

- PR #128 Use RMM's `DeviceBuffer` for Python allocations
- PR #142 Disable deprecation warnings by default
- PR #138 Update Build instructions in the README

## Bug Fixes

- PR #123 Update references to error utils after libcudf changes
- PR #136 Remove build erroring for deprecation warnings


# cuSpatial 0.12.0 (04 Feb 2020)

## New Features

## Improvements

- PR #109 Update OPS codeowners group name
- PR #113 Support libcudf++

## Bug Fixes

- PR #116 Fix API issue with shapefile reader


# cuSpatial 0.11.0 (11 Dec 2019)

## New Features

- PR #86 Add Shapefile reader for polygons
- PR #92 Python bindings for shapefile reader

## Improvements

- PR #104 Remove unused CUDA conda labels

## Bug Fixes

- PR #94 Add legacy headers as cudf migrates
- PR #98 Updates to accommodate cudf refactoring
- PR #103 Update the include paths for cuda_utils


# cuSpatial 0.10.0 (16 Oct 2019)

## New Features

- PR #7 Initial code
- PR #18 Python initial unit tests and bindings
- PR #32 Python API first pass
- PR #37 Python __init__.py package design
- PR #38 Add __init__.py empties to resolve issue with PYTHONPATH
- PR #25 Add gpuCI integration

## Improvements

- PR #31 Add Github CODEOWNERS
- PR #39 Add cython headers to install, python / cmake packaging cleanup
- PR #41 Python and Cython style cleanup, pre-commit hook
- PR #44 Update all demos with Python API
- PR #45 Improve documentation in haversine and point in polygon
- PR #50 Validate that distance and speed work with all datetimes
- PR #58 Hausdorff distance returns a DataFrame, and better docs.
- PR #61 Point-in-polygon DataFrame output
- PR #59 Improve detail of point in polygon docs
- PR #64 Use YYMMDD tag in nightly build
- PR #68 Use YYMMDD tag in nightly build of cuspatial python
- PR #97 Drop `cython` from run requirements
- PR #82 Added update-version.sh
- PR #86 Add Shapefile reader for polygons

## Bug Fixes

- PR #16 `cuspatial::subset_trajectory_id()` test improvements and bug fixes
- PR #17 Update issue / PR templates
- PR #23 Fix cudf Cython imports
- PR #24 `cuspatial::derive_trajectories()` test improvements and bug fixes
- PR #33 `cuspatial::trajectory_distance_and_speed()` test improvements and bug fixes
- PR #49 Docstring for haversine and argument ordering was backwards
- PR #66 added missing header in tests
- PR #70 Require width parameterization of bitmap to binary conversion<|MERGE_RESOLUTION|>--- conflicted
+++ resolved
@@ -16,15 +16,12 @@
 - PR #170 Update coordinate_transform.hpp to libcudf++
 - PR #183 Add libcuspatial benchmark scaffolding
 - PR #186 Move haversine.hpp files to legacy
-<<<<<<< HEAD
-- PR #174 Update hausdorff.hpp to libcudf++
-=======
 - PR #190 Port coordinate_transform.hpp cython files
 - PR #191 Move point_in_polygon.hpp files to legacy
 - PR #193 Move shapefile_readers.hpp files to legacy
 - PR #196 Move utilities/utilities.hpp to legacy
 - PR #195 Fix PIP docs
->>>>>>> 55311bf5
+- PR #174 Update hausdorff.hpp to libcudf++
 
 ## Bug Fixes
 

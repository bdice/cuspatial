<<<<<<< HEAD
# cuSpatial 22.04.00 (Date TBD)

Please see https://github.com/rapidsai/cuspatial/releases/tag/v22.04.00a for the latest changes to this development branch.

# cuSpatial 22.02.00 (Date TBD)
=======
# cuSpatial 22.02.00 (2 Feb 2022)
>>>>>>> 3d3333da

## 🐛 Bug Fixes

- Always upload cuspatial packages ([#481](https://github.com/rapidsai/cuspatial/pull/481)) [@raydouglass](https://github.com/raydouglass)
- Remove use of libcudf&#39;s CUDA_HOST_DEVICE macro ([#475](https://github.com/rapidsai/cuspatial/pull/475)) [@harrism](https://github.com/harrism)

## 🛠️ Improvements

- Prepare upload scripts for Python 3.7 removal ([#479](https://github.com/rapidsai/cuspatial/pull/479)) [@Ethyling](https://github.com/Ethyling)
- Fix `test_pip_bitmap_column_to_binary_array` test ([#472](https://github.com/rapidsai/cuspatial/pull/472)) [@Ethyling](https://github.com/Ethyling)
- Fix imports tests syntax ([#471](https://github.com/rapidsai/cuspatial/pull/471)) [@Ethyling](https://github.com/Ethyling)
- Remove `IncludeCategories` from `.clang-format` ([#470](https://github.com/rapidsai/cuspatial/pull/470)) [@codereport](https://github.com/codereport)
- Fix Forward-Merge Conflicts in #464 ([#466](https://github.com/rapidsai/cuspatial/pull/466)) [@ajschmidt8](https://github.com/ajschmidt8)

# cuSpatial 21.12.00 (9 Dec 2021)

## 🐛 Bug Fixes

- Remove use of now removed cudf Table object. ([#455](https://github.com/rapidsai/cuspatial/pull/455)) [@vyasr](https://github.com/vyasr)

## 🛠️ Improvements

- Update DEFAULT_CUDA_VER in ci/cpu/prebuild.sh ([#468](https://github.com/rapidsai/cuspatial/pull/468)) [@Ethyling](https://github.com/Ethyling)
- Fix Changelog Merge Conflicts for `branch-21.12` ([#467](https://github.com/rapidsai/cuspatial/pull/467)) [@ajschmidt8](https://github.com/ajschmidt8)
- Upgrade `clang` to `11.1.0` ([#463](https://github.com/rapidsai/cuspatial/pull/463)) [@galipremsagar](https://github.com/galipremsagar)
- NVCC warnings are errors ([#458](https://github.com/rapidsai/cuspatial/pull/458)) [@trxcllnt](https://github.com/trxcllnt)
- Update `conda` recipes for Enhanced Compatibility effort ([#457](https://github.com/rapidsai/cuspatial/pull/457)) [@ajschmidt8](https://github.com/ajschmidt8)

# cuSpatial 21.10.00 (7 Oct 2021)

## 🐛 Bug Fixes

- Stop using now removed _apply_support_method function. ([#448](https://github.com/rapidsai/cuspatial/pull/448)) [@vyasr](https://github.com/vyasr)
- Remove cudf.core ([#444](https://github.com/rapidsai/cuspatial/pull/444)) [@thomcom](https://github.com/thomcom)
- FIX Sync version update script with CMakeLists and update version in … ([#438](https://github.com/rapidsai/cuspatial/pull/438)) [@dillon-cullinan](https://github.com/dillon-cullinan)

## 🛠️ Improvements

- Fix default cuda version in prebuild.sh for arm64 ([#451](https://github.com/rapidsai/cuspatial/pull/451)) [@Ethyling](https://github.com/Ethyling)
- Skip imports tests on arm64 ([#450](https://github.com/rapidsai/cuspatial/pull/450)) [@Ethyling](https://github.com/Ethyling)
- Update Cython Table APIs to match changes in cudf. ([#449](https://github.com/rapidsai/cuspatial/pull/449)) [@vyasr](https://github.com/vyasr)
- Fix Forward-Merge Conflicts ([#445](https://github.com/rapidsai/cuspatial/pull/445)) [@ajschmidt8](https://github.com/ajschmidt8)
- Update cudf table apis ([#437](https://github.com/rapidsai/cuspatial/pull/437)) [@vyasr](https://github.com/vyasr)
- ENH Replace gpuci_conda_retry with gpuci_mamba_retry ([#432](https://github.com/rapidsai/cuspatial/pull/432)) [@dillon-cullinan](https://github.com/dillon-cullinan)
- Pin gdal to 3.3.x ([#420](https://github.com/rapidsai/cuspatial/pull/420)) [@weiji14](https://github.com/weiji14)

# cuSpatial 21.08.00 (4 Aug 2021)

## 🐛 Bug Fixes

- Fix usage of assert_columns* APIs. ([#433](https://github.com/rapidsai/cuspatial/pull/433)) [@vyasr](https://github.com/vyasr)
- Switch to using public cudf testing utilities ([#431](https://github.com/rapidsai/cuspatial/pull/431)) [@vyasr](https://github.com/vyasr)
- Update CMake, fix testing use of assert_eq, and correct metadata copying ([#430](https://github.com/rapidsai/cuspatial/pull/430)) [@vyasr](https://github.com/vyasr)
- Improve Hausdorff perf and accept larger number of inputs. ([#424](https://github.com/rapidsai/cuspatial/pull/424)) [@cwharris](https://github.com/cwharris)
- Fix a critical issue with `parallel_search` functor. ([#405](https://github.com/rapidsai/cuspatial/pull/405)) [@thomcom](https://github.com/thomcom)

## 🛠️ Improvements

- Updating Clang Version to 11.0.0 ([#426](https://github.com/rapidsai/cuspatial/pull/426)) [@codereport](https://github.com/codereport)
- Update sphinx config ([#421](https://github.com/rapidsai/cuspatial/pull/421)) [@ajschmidt8](https://github.com/ajschmidt8)
- Bump isort, enable Cython package resorting ([#419](https://github.com/rapidsai/cuspatial/pull/419)) [@charlesbluca](https://github.com/charlesbluca)
- Fix `21.08` forward-merge conflicts ([#418](https://github.com/rapidsai/cuspatial/pull/418)) [@ajschmidt8](https://github.com/ajschmidt8)
- Correct the docs example for `cuspatial.CubicSpline` ([#411](https://github.com/rapidsai/cuspatial/pull/411)) [@thomcom](https://github.com/thomcom)
- Update version to 21.08.00 in cmakelists ([#410](https://github.com/rapidsai/cuspatial/pull/410)) [@harrism](https://github.com/harrism)
- Fix merge conflicts ([#408](https://github.com/rapidsai/cuspatial/pull/408)) [@ajschmidt8](https://github.com/ajschmidt8)
- Support spaces in build.sh paths ([#385](https://github.com/rapidsai/cuspatial/pull/385)) [@jolorunyomi](https://github.com/jolorunyomi)

# cuSpatial 21.06.00 (9 Jun 2021)

## 🚀 New Features

- `from_geopandas` converts GeoPandas GeoSeries objects into cuspatial GeoArrow form. ([#300](https://github.com/rapidsai/cuspatial/pull/300)) [@thomcom](https://github.com/thomcom)

## 🛠️ Improvements

- Update environment variable used to determine `cuda_version` ([#407](https://github.com/rapidsai/cuspatial/pull/407)) [@ajschmidt8](https://github.com/ajschmidt8)
- Update `CHANGELOG.md` links for calver ([#404](https://github.com/rapidsai/cuspatial/pull/404)) [@ajschmidt8](https://github.com/ajschmidt8)
- Move rmm::device_buffer instead of copying ([#403](https://github.com/rapidsai/cuspatial/pull/403)) [@harrism](https://github.com/harrism)
- Update docs build script ([#402](https://github.com/rapidsai/cuspatial/pull/402)) [@ajschmidt8](https://github.com/ajschmidt8)
- Update cuspatial version for calver, fix CMake FindPackage cudf ([#401](https://github.com/rapidsai/cuspatial/pull/401)) [@trxcllnt](https://github.com/trxcllnt)
- Improve performance of quadtree point-to-polyline join ([#362](https://github.com/rapidsai/cuspatial/pull/362)) [@trxcllnt](https://github.com/trxcllnt)

# cuSpatial 0.19.0 (21 Apr 2021)

## 🐛 Bug Fixes

- Revert &quot;Update conda recipes pinning of repo dependencies&quot; ([#372](https://github.com//rapidsai/cuspatial/pull/372)) [@raydouglass](https://github.com/raydouglass)
- Update conda recipes pinning of repo dependencies ([#370](https://github.com//rapidsai/cuspatial/pull/370)) [@mike-wendt](https://github.com/mike-wendt)
- Rename cartesian_product_group_index_iterator_test.cpp to .cu ([#369](https://github.com//rapidsai/cuspatial/pull/369)) [@trxcllnt](https://github.com/trxcllnt)

## 🚀 New Features

- Auto-label PRs based on their content ([#337](https://github.com//rapidsai/cuspatial/pull/337)) [@jolorunyomi](https://github.com/jolorunyomi)

## 🛠️ Improvements

- Set `install_rpath` for libcuspatial ([#375](https://github.com//rapidsai/cuspatial/pull/375)) [@trxcllnt](https://github.com/trxcllnt)
- ENH Reduce cuspatial library size ([#373](https://github.com//rapidsai/cuspatial/pull/373)) [@dillon-cullinan](https://github.com/dillon-cullinan)
- Eliminate literals passed to device_uvector::set_element_async ([#367](https://github.com//rapidsai/cuspatial/pull/367)) [@harrism](https://github.com/harrism)
- Update Changelog Link ([#366](https://github.com//rapidsai/cuspatial/pull/366)) [@ajschmidt8](https://github.com/ajschmidt8)
- Rework libcuspatial CMakeLists.txt to export targets for CPM ([#365](https://github.com//rapidsai/cuspatial/pull/365)) [@trxcllnt](https://github.com/trxcllnt)
- Prepare Changelog for Automation ([#364](https://github.com//rapidsai/cuspatial/pull/364)) [@ajschmidt8](https://github.com/ajschmidt8)
- Update 0.18 changelog entry ([#363](https://github.com//rapidsai/cuspatial/pull/363)) [@ajschmidt8](https://github.com/ajschmidt8)
- ENH Build with `cmake --build` &amp; Pass ccache variables to conda recipe &amp; use Ninja in CI ([#359](https://github.com//rapidsai/cuspatial/pull/359)) [@Ethyling](https://github.com/Ethyling)
- Update make_counting_transform_iterator namespace in tests ([#353](https://github.com//rapidsai/cuspatial/pull/353)) [@trxcllnt](https://github.com/trxcllnt)
- Fix merge conflicts in #348 ([#349](https://github.com//rapidsai/cuspatial/pull/349)) [@ajschmidt8](https://github.com/ajschmidt8)
- Pin gdal to 3.2.x ([#347](https://github.com//rapidsai/cuspatial/pull/347)) [@weiji14](https://github.com/weiji14)

# cuSpatial 0.18.0 (24 Feb 2021)

## Documentation 📖

- Fix directed_hausdorff_distance space_offsets name + documentation (#332) @cwharris

## New Features 🚀

- New build process script changes &amp; gpuCI enhancements (#338) @raydouglass

## Improvements 🛠️

- Update stale GHA with exemptions &amp; new labels (#357) @mike-wendt
- Add GHA to mark issues/prs as stale/rotten (#355) @Ethyling
- Prepare Changelog for Automation (#345) @ajschmidt8
- Pin gdal to 3.1.x (#339) @weiji14
- Use simplified `rmm::exec_policy` (#331) @harrism
- Upgrade to libcu++ on GitHub (#297) @trxcllnt

# cuSpatial 0.17.0 (10 Dec 2020)

## New Features

## Improvements
- PR #310 Pin cmake policies to cmake 3.17 version
- PR #321 Improvements to gpuCI scripts
- PR #325 Convert `cudaStream_t` to `rmm::cuda_stream_view`

## Bug Fixes
- PR #320 Fix quadtree construction bug: zero out `device_uvector` before `scatter`
- PR #328 Fix point in polygon test for cudf::gather breaking change

# cuSpatial 0.16.0 (21 Oct 2020)

## New Features
- PR #290 Add Java bindings and a cuSpatial JAR package for Java users.

## Improvements
- PR #278 Update googlebenchmark version to match rmm & cudf.
- PR #286 Upgrade Thrust to latest commit.
- PR #287 Replace RMM get_default_resource with get_current_device_resource.
- PR #289 Fix cmake warnings for GoogleTest amd GoogleBenchmark external projects.
- PR #292 Update include paths to libcudf test utilities.
- PR #295 Use move from libcpp.utility.
- PR #299 Update ci/local/README.md
- PR #303 Update yml files to include CUDA 11.0 and remove old supported versions

## Bug Fixes
- PR #291 Fix mislabeled columns in Python spatial join result table.
- PR #294 Fix include of deprecated RMM header file.
- PR #296 Updates for RMM being header only.
- PR #298 Fix Python docs to render first argument of each public function.
- PR #322 Fix build issues related to libcudf split build changes
- PR #323 Add cuda to target_link_libraries


# cuSpatial 0.15.0 (26 Aug 2020)

## New Features

- PR #146 quadtree-polygon pairing for spatial filtering
- PR #149 Add quadtree-based point-in-polygon and point-to-nearest-polyline

## Improvements
- PR #237 Remove nvstrings references from CMakeLists.txt.
- PR #239 Add docs build script.
- PR #238 Fix library and include paths in CMakeLists.txt and setup.py.
- PR #240 Remove deprecated RMM header references.
- PR #243 Install dependencies via meta package.
- PR #247 Use rmm::device_uvector and cudf::UINT types for quadtree construction.
- PR #246 Hausdorff performance improvement.
- PR #253 Update conda upload versions for new supported CUDA/Python.
- PR #250 Cartesian product iterator + more Hausdorff performance improvements.
- PR #260 Replace RMM `cnmem_memory_resource` with `pool_memory_resource` in benchmark fixture.
- PR #264 Rename `quad_bbox_join` to `join_quadtree_and_bounding_boxes`.
- PR #268 Fix cudf timestamp construction.
- PR #267 Fix branch-0.15 conda dev environment dependencies

## Bug Fixes
- PR #244 Restrict gdal version.
- PR #245 Pin gdal to be compatible with cuxfilter.
- PR #242 Fix benchmark_fixture to use memory resources.
- PR #248 Fix build by updating type_id usages after upstream breaking changes.
- PR #252 Fix CI style check failures.
- PR #254 Fix issue with incorrect docker image being used in local build script.
- PR #258 Fix compiler errors from cudf's new duration types.
- PR #281 Patch Thrust to workaround `CUDA_CUB_RET_IF_FAIL` macro clearing CUDA errors


# cuSpatial 0.14.0 (03 Jun 2020)

## New Features

- PR #143 Support constructing quadtrees on point data
- PR #182 Local gpuCI build script
- PR #145 Support computing polygon and polyline bounding boxes
- PR #208 NYC Taxi Years Correlation Notebook (thanks @taureandyernv)

## Improvements

- PR #147 Update Conda/CMake configs to match other RAPIDS projects
- PR #163 Fix cudf legacy Cython imports/cimports
- PR #166 Move trajectory.hpp files to legacy
- PR #167 Align utility.hpp with libcudf style
- PR #171 Update trajectory.hpp to libcudf++
- PR #173 Move hausdorff.hpp files to legacy
- PR #172 Move coordinate_transform.hpp files to legacy
- PR #170 Update coordinate_transform.hpp to libcudf++
- PR #174 Update hausdorff.hpp to libcudf++
- PR #183 Add libcuspatial benchmark scaffolding
- PR #186 Move haversine.hpp files to legacy
- PR #194 Add .clang-format & format all files
- PR #190 Port coordinate_transform.hpp cython files
- PR #191 Move point_in_polygon.hpp files to legacy
- PR #193 Move shapefile_readers.hpp files to legacy
- PR #196 Move utilities/utilities.hpp to legacy
- PR #195 Fix PIP docs
- PR #197 Move query.hpp files to legacy
- PR #198 Port spatial_window queries to libcudf++
- PR #192 Update point_in_polygon.hpp to libcudf++
- PR #201 Update trajectory cython to libcudf++
- PR #189 Update haversine.hpp files to libcudf++
- PR #200 Update shapefile_readers.hpp to libcudf++
- PR #203 Port point_in_polygon.hpp cython files
- PR #202 Update haversine cython to libcudf++
- PR #204 Port shapefile_readers.hpp cython files
- PR #205 Port hausdorff.hpp cython to libcudf++
- PR #206 Remove legacy code.
- PR #214 Install gdal>=3.0.2 in build.sh
- PR #222 Fix potential thrust launch failure in quadtree building
- PR #221 Add python methods to api.rst, fix formatting
- PR #225 Add short git commit to conda package
- PR #228 Fix polygon and polyline docstrings

## Bug Fixes

- PR #141 Fix dangling exec_policy pointer and invalid num_ring argument.
- PR #169 Fix shapefile reader compilation with GCC 7.x / CUDA 10.2
- PR #178 Fix broken haversine tests introduced by upstream CUDF PRs.
- PR #175 Address RMM API changes by eliminating the use of the RMM_API
- PR #199 Fix coordinate transform tests
- PR #212 Rename calls to cudf::experimental namespace to cudf::
- PR #215 Replace legacy RMM calls
- PR #218 Fix benchmark build by removing test_benchmark.cpp
- PR #232 Fix conda dependencies

# cuSpatial 0.13.0 (31 Mar 2020)

## New Features

- PR #126 Create and build cuSpatial Docs
- PR #130 Add cubic spline fit and interpolation

## Improvements

- PR #128 Use RMM's `DeviceBuffer` for Python allocations
- PR #142 Disable deprecation warnings by default
- PR #138 Update Build instructions in the README

## Bug Fixes

- PR #123 Update references to error utils after libcudf changes
- PR #136 Remove build erroring for deprecation warnings


# cuSpatial 0.12.0 (04 Feb 2020)

## New Features

## Improvements

- PR #109 Update OPS codeowners group name
- PR #113 Support libcudf++

## Bug Fixes

- PR #116 Fix API issue with shapefile reader


# cuSpatial 0.11.0 (11 Dec 2019)

## New Features

- PR #86 Add Shapefile reader for polygons
- PR #92 Python bindings for shapefile reader

## Improvements

- PR #104 Remove unused CUDA conda labels

## Bug Fixes

- PR #94 Add legacy headers as cudf migrates
- PR #98 Updates to accommodate cudf refactoring
- PR #103 Update the include paths for cuda_utils


# cuSpatial 0.10.0 (16 Oct 2019)

## New Features

- PR #7 Initial code
- PR #18 Python initial unit tests and bindings
- PR #32 Python API first pass
- PR #37 Python __init__.py package design
- PR #38 Add __init__.py empties to resolve issue with PYTHONPATH
- PR #25 Add gpuCI integration

## Improvements

- PR #31 Add Github CODEOWNERS
- PR #39 Add cython headers to install, python / cmake packaging cleanup
- PR #41 Python and Cython style cleanup, pre-commit hook
- PR #44 Update all demos with Python API
- PR #45 Improve documentation in haversine and point in polygon
- PR #50 Validate that distance and speed work with all datetimes
- PR #58 Hausdorff distance returns a DataFrame, and better docs.
- PR #61 Point-in-polygon DataFrame output
- PR #59 Improve detail of point in polygon docs
- PR #64 Use YYMMDD tag in nightly build
- PR #68 Use YYMMDD tag in nightly build of cuspatial python
- PR #97 Drop `cython` from run requirements
- PR #82 Added update-version.sh
- PR #86 Add Shapefile reader for polygons

## Bug Fixes

- PR #16 `cuspatial::subset_trajectory_id()` test improvements and bug fixes
- PR #17 Update issue / PR templates
- PR #23 Fix cudf Cython imports
- PR #24 `cuspatial::derive_trajectories()` test improvements and bug fixes
- PR #33 `cuspatial::trajectory_distance_and_speed()` test improvements and bug fixes
- PR #49 Docstring for haversine and argument ordering was backwards
- PR #66 added missing header in tests
- PR #70 Require width parameterization of bitmap to binary conversion<|MERGE_RESOLUTION|>--- conflicted
+++ resolved
@@ -1,12 +1,8 @@
-<<<<<<< HEAD
 # cuSpatial 22.04.00 (Date TBD)
 
 Please see https://github.com/rapidsai/cuspatial/releases/tag/v22.04.00a for the latest changes to this development branch.
 
-# cuSpatial 22.02.00 (Date TBD)
-=======
 # cuSpatial 22.02.00 (2 Feb 2022)
->>>>>>> 3d3333da
 
 ## 🐛 Bug Fixes
 

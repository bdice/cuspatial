# cuSpatial 0.14.0 (Date TBD)

## New Features
- PR #143 Support constructing quadtrees on point data
- PR #182 Local gpuCI build script

## Improvements

- PR #147 Update Conda/CMake configs to match other RAPIDS projects
- PR #163 Fix cudf legacy Cython imports/cimports
- PR #166 Move trajectory.hpp files to legacy
- PR #167 Align utility.hpp with libcudf style
- PR #171 Update trajectory.hpp to libcudf++
- PR #173 Move hausdorff.hpp files to legacy
- PR #172 Move coordinate_transform.hpp files to legacy
- PR #170 Update coordinate_transform.hpp to libcudf++
- PR #174 Update hausdorff.hpp to libcudf++
- PR #183 Add libcuspatial benchmark scaffolding
- PR #186 Move haversine.hpp files to legacy
- PR #194 Add .clang-format & format all files
- PR #190 Port coordinate_transform.hpp cython files
- PR #191 Move point_in_polygon.hpp files to legacy
- PR #193 Move shapefile_readers.hpp files to legacy
- PR #196 Move utilities/utilities.hpp to legacy
- PR #195 Fix PIP docs
- PR #197 Move query.hpp files to legacy
- PR #198 Port spatial_window queries to libcudf++
- PR #192 Update point_in_polygon.hpp to libcudf++
- PR #201 Update trajectory cython to libcudf++
- PR #189 Update haversine.hpp files to libcudf++
- PR #200 Update shapefile_readers.hpp to libcudf++
- PR #203 Port point_in_polygon.hpp cython files
- PR #202 Update haversine cython to libcudf++
- PR #204 Port shapefile_readers.hpp cython files
- PR #205 Port hausdorff.hpp cython to libcudf++
- PR #206 Remove legacy code.
- PR #214 Install gdal>=3.0.2 in build.sh
<<<<<<< HEAD
- PR #221 Add python methods to api.rst, fix formatting
=======
- PR #222 Fix potential thrust launch failure in quadtree building
>>>>>>> 340291ea

## Bug Fixes

- PR #141 Fix dangling exec_policy pointer and invalid num_ring argument.
- PR #169 Fix shapefile reader compilation with GCC 7.x / CUDA 10.2
- PR #178 Fix broken haversine tests introduced by upstream CUDF PRs.
- PR #175 Address RMM API changes by eliminating the use of the RMM_API
- PR #199 Fix coordinate transform tests
- PR #212 Rename calls to cudf::experimental namespace to cudf::
- PR #215 Replace legacy RMM calls
- PR #218 Fix benchmark build by removing test_benchmark.cpp


# cuSpatial 0.13.0 (31 Mar 2020)

## New Features

- PR #126 Create and build cuSpatial Docs 
- PR #130 Add cubic spline fit and interpolation

## Improvements

- PR #128 Use RMM's `DeviceBuffer` for Python allocations
- PR #142 Disable deprecation warnings by default
- PR #138 Update Build instructions in the README

## Bug Fixes

- PR #123 Update references to error utils after libcudf changes
- PR #136 Remove build erroring for deprecation warnings


# cuSpatial 0.12.0 (04 Feb 2020)

## New Features

## Improvements

- PR #109 Update OPS codeowners group name
- PR #113 Support libcudf++

## Bug Fixes

- PR #116 Fix API issue with shapefile reader


# cuSpatial 0.11.0 (11 Dec 2019)

## New Features

- PR #86 Add Shapefile reader for polygons
- PR #92 Python bindings for shapefile reader

## Improvements

- PR #104 Remove unused CUDA conda labels

## Bug Fixes

- PR #94 Add legacy headers as cudf migrates
- PR #98 Updates to accommodate cudf refactoring
- PR #103 Update the include paths for cuda_utils


# cuSpatial 0.10.0 (16 Oct 2019)

## New Features

- PR #7 Initial code
- PR #18 Python initial unit tests and bindings
- PR #32 Python API first pass
- PR #37 Python __init__.py package design
- PR #38 Add __init__.py empties to resolve issue with PYTHONPATH
- PR #25 Add gpuCI integration

## Improvements

- PR #31 Add Github CODEOWNERS
- PR #39 Add cython headers to install, python / cmake packaging cleanup
- PR #41 Python and Cython style cleanup, pre-commit hook
- PR #44 Update all demos with Python API
- PR #45 Improve documentation in haversine and point in polygon
- PR #50 Validate that distance and speed work with all datetimes
- PR #58 Hausdorff distance returns a DataFrame, and better docs.
- PR #61 Point-in-polygon DataFrame output
- PR #59 Improve detail of point in polygon docs
- PR #64 Use YYMMDD tag in nightly build
- PR #68 Use YYMMDD tag in nightly build of cuspatial python
- PR #97 Drop `cython` from run requirements
- PR #82 Added update-version.sh
- PR #86 Add Shapefile reader for polygons

## Bug Fixes

- PR #16 `cuspatial::subset_trajectory_id()` test improvements and bug fixes
- PR #17 Update issue / PR templates
- PR #23 Fix cudf Cython imports
- PR #24 `cuspatial::derive_trajectories()` test improvements and bug fixes
- PR #33 `cuspatial::trajectory_distance_and_speed()` test improvements and bug fixes
- PR #49 Docstring for haversine and argument ordering was backwards
- PR #66 added missing header in tests
- PR #70 Require width parameterization of bitmap to binary conversion<|MERGE_RESOLUTION|>--- conflicted
+++ resolved
@@ -35,11 +35,8 @@
 - PR #205 Port hausdorff.hpp cython to libcudf++
 - PR #206 Remove legacy code.
 - PR #214 Install gdal>=3.0.2 in build.sh
-<<<<<<< HEAD
+- PR #222 Fix potential thrust launch failure in quadtree building
 - PR #221 Add python methods to api.rst, fix formatting
-=======
-- PR #222 Fix potential thrust launch failure in quadtree building
->>>>>>> 340291ea
 
 ## Bug Fixes
 

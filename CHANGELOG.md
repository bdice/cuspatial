--- conflicted
+++ resolved
@@ -1,12 +1,8 @@
-<<<<<<< HEAD
 # cuSpatial 21.10.00 (Date TBD)
 
 Please see https://github.com/rapidsai/cuspatial/releases/tag/v21.10.00a for the latest changes to this development branch.
 
-# cuSpatial 21.08.00 (Date TBD)
-=======
 # cuSpatial 21.08.00 (4 Aug 2021)
->>>>>>> f385d4bf
 
 ## 🐛 Bug Fixes
 

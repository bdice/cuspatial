# cuSpatial 0.15.0 (Date TBD)

## New Features

## Improvements

## Bug Fixes

# cuSpatial 0.14.0 (Date TBD)

## New Features

- PR #143 Support constructing quadtrees on point data
- PR #182 Local gpuCI build script
- PR #145 Support computing polygon and polyline bounding boxes
- PR #208 NYC Taxi Years Correlation Notebook (thanks @taureandyernv)

## Improvements

- PR #147 Update Conda/CMake configs to match other RAPIDS projects
- PR #163 Fix cudf legacy Cython imports/cimports
- PR #166 Move trajectory.hpp files to legacy
- PR #167 Align utility.hpp with libcudf style
- PR #171 Update trajectory.hpp to libcudf++
- PR #173 Move hausdorff.hpp files to legacy
- PR #172 Move coordinate_transform.hpp files to legacy
- PR #170 Update coordinate_transform.hpp to libcudf++
- PR #174 Update hausdorff.hpp to libcudf++
- PR #183 Add libcuspatial benchmark scaffolding
- PR #186 Move haversine.hpp files to legacy
- PR #194 Add .clang-format & format all files
- PR #190 Port coordinate_transform.hpp cython files
- PR #191 Move point_in_polygon.hpp files to legacy
- PR #193 Move shapefile_readers.hpp files to legacy
- PR #196 Move utilities/utilities.hpp to legacy
- PR #195 Fix PIP docs
- PR #197 Move query.hpp files to legacy
- PR #198 Port spatial_window queries to libcudf++
- PR #192 Update point_in_polygon.hpp to libcudf++
- PR #201 Update trajectory cython to libcudf++
- PR #189 Update haversine.hpp files to libcudf++
- PR #200 Update shapefile_readers.hpp to libcudf++
- PR #203 Port point_in_polygon.hpp cython files
- PR #202 Update haversine cython to libcudf++
- PR #204 Port shapefile_readers.hpp cython files
- PR #205 Port hausdorff.hpp cython to libcudf++
- PR #206 Remove legacy code.
- PR #214 Install gdal>=3.0.2 in build.sh
- PR #222 Fix potential thrust launch failure in quadtree building
- PR #221 Add python methods to api.rst, fix formatting
<<<<<<< HEAD
- PR #225 Add short git commit to conda package
=======
- PR #228 Fix polygon and polyline docstrings
>>>>>>> c1dd8c70

## Bug Fixes

- PR #141 Fix dangling exec_policy pointer and invalid num_ring argument.
- PR #169 Fix shapefile reader compilation with GCC 7.x / CUDA 10.2
- PR #178 Fix broken haversine tests introduced by upstream CUDF PRs.
- PR #175 Address RMM API changes by eliminating the use of the RMM_API
- PR #199 Fix coordinate transform tests
- PR #212 Rename calls to cudf::experimental namespace to cudf::
- PR #215 Replace legacy RMM calls
- PR #218 Fix benchmark build by removing test_benchmark.cpp
- PR #232 Fix conda dependencies

# cuSpatial 0.13.0 (31 Mar 2020)

## New Features

- PR #126 Create and build cuSpatial Docs 
- PR #130 Add cubic spline fit and interpolation

## Improvements

- PR #128 Use RMM's `DeviceBuffer` for Python allocations
- PR #142 Disable deprecation warnings by default
- PR #138 Update Build instructions in the README

## Bug Fixes

- PR #123 Update references to error utils after libcudf changes
- PR #136 Remove build erroring for deprecation warnings


# cuSpatial 0.12.0 (04 Feb 2020)

## New Features

## Improvements

- PR #109 Update OPS codeowners group name
- PR #113 Support libcudf++

## Bug Fixes

- PR #116 Fix API issue with shapefile reader


# cuSpatial 0.11.0 (11 Dec 2019)

## New Features

- PR #86 Add Shapefile reader for polygons
- PR #92 Python bindings for shapefile reader

## Improvements

- PR #104 Remove unused CUDA conda labels

## Bug Fixes

- PR #94 Add legacy headers as cudf migrates
- PR #98 Updates to accommodate cudf refactoring
- PR #103 Update the include paths for cuda_utils


# cuSpatial 0.10.0 (16 Oct 2019)

## New Features

- PR #7 Initial code
- PR #18 Python initial unit tests and bindings
- PR #32 Python API first pass
- PR #37 Python __init__.py package design
- PR #38 Add __init__.py empties to resolve issue with PYTHONPATH
- PR #25 Add gpuCI integration

## Improvements

- PR #31 Add Github CODEOWNERS
- PR #39 Add cython headers to install, python / cmake packaging cleanup
- PR #41 Python and Cython style cleanup, pre-commit hook
- PR #44 Update all demos with Python API
- PR #45 Improve documentation in haversine and point in polygon
- PR #50 Validate that distance and speed work with all datetimes
- PR #58 Hausdorff distance returns a DataFrame, and better docs.
- PR #61 Point-in-polygon DataFrame output
- PR #59 Improve detail of point in polygon docs
- PR #64 Use YYMMDD tag in nightly build
- PR #68 Use YYMMDD tag in nightly build of cuspatial python
- PR #97 Drop `cython` from run requirements
- PR #82 Added update-version.sh
- PR #86 Add Shapefile reader for polygons

## Bug Fixes

- PR #16 `cuspatial::subset_trajectory_id()` test improvements and bug fixes
- PR #17 Update issue / PR templates
- PR #23 Fix cudf Cython imports
- PR #24 `cuspatial::derive_trajectories()` test improvements and bug fixes
- PR #33 `cuspatial::trajectory_distance_and_speed()` test improvements and bug fixes
- PR #49 Docstring for haversine and argument ordering was backwards
- PR #66 added missing header in tests
- PR #70 Require width parameterization of bitmap to binary conversion<|MERGE_RESOLUTION|>--- conflicted
+++ resolved
@@ -48,11 +48,8 @@
 - PR #214 Install gdal>=3.0.2 in build.sh
 - PR #222 Fix potential thrust launch failure in quadtree building
 - PR #221 Add python methods to api.rst, fix formatting
-<<<<<<< HEAD
 - PR #225 Add short git commit to conda package
-=======
 - PR #228 Fix polygon and polyline docstrings
->>>>>>> c1dd8c70
 
 ## Bug Fixes
 

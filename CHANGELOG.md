--- conflicted
+++ resolved
@@ -16,12 +16,9 @@
 - PR #41 Python and Cython style cleanup, pre-commit hook
 - PR #44 Update all demos with Python API
 - PR #45 Improve documentation in haversine and point in polygon
-<<<<<<< HEAD
 - PR #50 Validate that distance and speed work with all datetimes
-=======
 - PR #61 Point-in-polygon DataFrame output
 - PR #64 Use YYMMDD tag in nightly build
->>>>>>> cbe05135
 
 ## Bug Fixes
 
